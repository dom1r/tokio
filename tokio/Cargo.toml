--- conflicted
+++ resolved
@@ -27,14 +27,9 @@
 default = [
   "blocking",
   "fs",
-<<<<<<< HEAD
-  "io",
+  "io-util",
   "local",
-  "net-full",
-=======
-  "io-util",
   "net",
->>>>>>> 27e5b410
   "process",
   "rt-full",
   "signal",
@@ -42,21 +37,12 @@
   "time",
 ]
 
-<<<<<<< HEAD
-executor-core = []
-blocking = ["executor-core", "sync"]
-fs = ["blocking", "io-traits"]
-io-traits = ["bytes", "iovec"]
-io-util = ["io-traits", "pin-project", "memchr"]
-io = ["io-traits", "io-util"]
-local = ["rt-current-thread", "pin-project"]
-=======
 blocking = ["rt-core"]
 dns = ["blocking"]
 fs = ["blocking"]
 io-driver = ["mio", "lazy_static", "sync"] # TODO: get rid of sync
 io-util = ["pin-project", "memchr"]
->>>>>>> 27e5b410
+local = ["rt-core", "pin-project"]
 macros = ["tokio-macros"]
 net = ["dns", "tcp", "udp", "uds"]
 process = [
